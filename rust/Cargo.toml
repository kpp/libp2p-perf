--- conflicted
+++ resolved
@@ -7,13 +7,10 @@
 # See more keys and their definitions at https://doc.rust-lang.org/cargo/reference/manifest.html
 
 [dependencies]
-<<<<<<< HEAD
+#libp2p = { version = "0.42.0", default-features = false, features = ["dns-async-std", "noise", "plaintext", "tcp-async-io", "yamux", "quic"] }
 #libp2p = { git = "https://github.com/kpp/rust-libp2p", branch = "libp2p-quic", version = "0.42.0", default-features = false, features = ["dns-async-std", "noise", "plaintext", "tcp-async-io", "yamux", "quic"] }
 #libp2p = { git = "https://github.com/kpp/rust-libp2p", branch = "libp2p-quic-reimplementation", version = "0.42.0", default-features = false, features = ["dns-async-std", "noise", "plaintext", "tcp-async-io", "yamux", "quic"] }
 libp2p = { path = "/home/kpp/parity/rust-libp2p" }
-=======
-libp2p = { version = "0.42.0", default-features = false, features = ["dns-async-std", "noise", "plaintext", "tcp-async-io", "yamux"] }
->>>>>>> fd454ca7
 futures_codec = "0.4"
 futures = "0.3.1"
 async-std = { version = "1.6.2", features = ["attributes"] }
