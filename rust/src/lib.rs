mod behaviour;
mod handler;
mod protocol;

pub use behaviour::{Perf, PerfEvent};
use futures::executor::block_on;

use libp2p::{
    core::{
        self,
        either::EitherOutput,
        muxing::StreamMuxerBox,
        transport::{choice::OrTransport, Transport},
        upgrade::{InboundUpgradeExt, OptionalUpgrade, OutboundUpgradeExt, SelectUpgrade},
    },
    dns, identity, noise,
    plaintext::PlainText2Config,
    quic::{Config as QuicConfig, QuicTransport},
    tcp, yamux, PeerId,
};

#[derive(Debug)]
pub enum TcpTransportSecurity {
    Noise,
    Plaintext,
    All,
}

impl std::str::FromStr for TcpTransportSecurity {
    type Err = String;

    fn from_str(s: &str) -> Result<Self, Self::Err> {
        match s {
            "noise" => Ok(Self::Noise),
            "plaintext" => Ok(Self::Plaintext),
            "all" => Ok(Self::All),
            _ => Err("Expected one of 'noise', 'plaintext' or 'all'.".to_string()),
        }
    }
}

impl std::fmt::Display for TcpTransportSecurity {
    fn fmt(&self, f: &mut std::fmt::Formatter<'_>) -> std::fmt::Result {
        write!(f, "{:?}", self)
    }
}

pub fn build_transport(
    keypair: identity::Keypair,
    tcp_transport_security: TcpTransportSecurity,
) -> std::io::Result<core::transport::Boxed<(PeerId, StreamMuxerBox)>> {
    let tcp_transport = {
        let mut yamux_config = yamux::YamuxConfig::default();
        yamux_config.set_window_update_mode(yamux::WindowUpdateMode::on_read());

        // The default TCP receive window (minimum, default, maximum) on my OS
        // (Debian) is:
        //
        // $ cat /proc/sys/net/ipv4/tcp_rmem
        // 4096    131072  6291456
        //
        // Possible Bandwidth of a connection ignoring all overheads of TCP would be
        // calculated with:
        //
        // Bandwidth (mBit/s) = (Receive window in bit) / (latency in s) / 1_000_000
        //
        // Ping latency via `localhost` is around 0.09 ms:
        //
        // $ ping localhost
        // 64 bytes from localhost (::1): icmp_seq=2 ttl=64 time=0.095 ms
        // 64 bytes from localhost (::1): icmp_seq=3 ttl=64 time=0.087 ms
        //
        // Thus the bandwidth with the maximum receive window would be:
        //
        // ((6291456*8) / (0,09/1000)) / 1000000 = 559_240 mBit/s
        //
        // An iperf run on localhost achieves around 60 gBit/sec:
        //
        // $ iperf -c 127.0.0.1
        // [  3]  0.0-10.0 sec  68.4 GBytes  58.8 Gbits/sec
        //
        // A libp2p-perf run with the default yamux receive window settings (256
        // kByte) achieves a bandwidth of 30 mBit/s:
        //
        // $ cargo run --bin client --release -- --server-address /ip4/127.0.0.1/tcp/9992
        // Interval        Transfer        Bandwidth
        // 0 s - 10.08 s   35 MBytes       27.78 MBit/s
        //
        // With the yamux receive window set to the OS max receive window (6291456
        // bytes) libp2p-perf runs as fast as 500 mBit/s:
        //
        // $ cargo run --bin client --release -- --server-address /ip4/127.0.0.1/tcp/9992
        // Interval        Transfer        Bandwidth
        // 0 s - 10.00 s   614 MBytes      491.19 MBit/s
        //
        // Set to golang default of 16MiB
        // (https://github.com/libp2p/go-libp2p-yamux/blob/35d571287404f972dc626e2de2980ef2c8178b26/transport.go#L15).
        yamux_config.set_receive_window_size(16 * 1024 * 1024);
        yamux_config.set_max_buffer_size(16 * 1024 * 1024);

        let tcp_transport_security_config = match tcp_transport_security {
            TcpTransportSecurity::Plaintext => {
                let plaintext = PlainText2Config {
                    local_public_key: keypair.public(),
                };

                SelectUpgrade::new(OptionalUpgrade::<noise::NoiseAuthenticated<noise::XX,noise::X25519Spec,()>>::none(), OptionalUpgrade::some(plaintext))
            }
            TcpTransportSecurity::Noise => {
                let noise = noise::NoiseConfig::xx(
                    noise::Keypair::<noise::X25519Spec>::new()
                        .into_authentic(&keypair)
                        .unwrap(),
                )
                .into_authenticated();

                SelectUpgrade::new(
                    OptionalUpgrade::some(noise),
                    OptionalUpgrade::<PlainText2Config>::none(),
                )
            }
            TcpTransportSecurity::All => {
                let noise = noise::NoiseConfig::xx(
                    noise::Keypair::<noise::X25519Spec>::new()
                        .into_authentic(&keypair)
                        .unwrap(),
                )
                .into_authenticated();

                let plaintext = PlainText2Config {
                    local_public_key: keypair.public(),
                };

                SelectUpgrade::new(
                    OptionalUpgrade::some(noise),
                    OptionalUpgrade::some(plaintext),
                )
            }
        };

        let transport = block_on(dns::DnsConfig::system(tcp::TcpTransport::new(
            tcp::GenTcpConfig::new().nodelay(true),
        )))?;

        transport
            .upgrade(core::upgrade::Version::V1Lazy)
            .authenticate(
                tcp_transport_security_config
                    .map_inbound(move |result| match result {
                        EitherOutput::First((peer_id, o)) => (peer_id, EitherOutput::First(o)),
                        EitherOutput::Second((peer_id, o)) => (peer_id, EitherOutput::Second(o)),
                    })
                    .map_outbound(move |result| match result {
                        EitherOutput::First((peer_id, o)) => (peer_id, EitherOutput::First(o)),
                        EitherOutput::Second((peer_id, o)) => (peer_id, EitherOutput::Second(o)),
                    }),
            )
            .multiplex(yamux_config)
            .map(|(peer, muxer), _| (peer, StreamMuxerBox::new(muxer)))
    };

<<<<<<< HEAD
    let quic_transport = {
        let config = QuicConfig::new(&keypair).unwrap();
        QuicTransport::new(config)
=======
    let transport = if in_memory {
        EitherTransport::Left(MemoryTransport::new())
    } else {
        EitherTransport::Right(block_on(dns::DnsConfig::system(
            tcp::async_io::Transport::new(tcp::Config::new().nodelay(true)),
        ))?)
>>>>>>> c23a7cc4
    };

    Ok(OrTransport::new(quic_transport, tcp_transport)
        .map(|either_output, _| match either_output {
            EitherOutput::First((peer_id, muxer)) => (peer_id, StreamMuxerBox::new(muxer)),
            EitherOutput::Second((peer_id, muxer)) => (peer_id, StreamMuxerBox::new(muxer)),
        })
        .boxed())
}

#[cfg(test)]
mod tests {
    use super::*;
    use futures::executor::LocalPool;

    use futures::prelude::*;
    use futures::stream::StreamExt;
    use futures::task::Spawn;
    use libp2p::core::multiaddr::Multiaddr;
    use libp2p::swarm::{Swarm, SwarmEvent};

    use std::time::Duration;

    #[test]
    fn it_works() {
        let mut pool = LocalPool::new();
        let _ = tracing_subscriber::fmt().try_init();

        let mut sender = {
            let key = identity::Keypair::generate_ed25519();
            let local_peer_id = PeerId::from(key.public());

            let transport = build_transport(key, TcpTransportSecurity::Plaintext).unwrap();
            let perf = Perf::default();
            Swarm::with_async_std_executor(transport, perf, local_peer_id)
        };

        let mut receiver = {
            let key = identity::Keypair::generate_ed25519();
            let local_peer_id = PeerId::from(key.public());

            let transport = build_transport(key, TcpTransportSecurity::Plaintext).unwrap();
            let perf = Perf::default();
            Swarm::with_async_std_executor(transport, perf, local_peer_id)
        };
        let receiver_address: Multiaddr = "/ip4/127.0.0.1/udp/9992/quic".parse().unwrap();

        // Wait for receiver to bind to listen address.
        let receiver_listen_addr = pool.run_until(async {
            let id = receiver.listen_on(receiver_address.clone()).unwrap();
            match receiver.next().await.unwrap() {
                SwarmEvent::NewListenAddr {
                    listener_id,
                    address,
                    ..
                } if listener_id == id => address,
                _ => panic!("Unexpected event."),
            }
        });

        pool.spawner()
            .spawn_obj(
                async move {
                    loop {
                        receiver.next().await;
                    }
                }
                .boxed()
                .into(),
            )
            .unwrap();

        sender.dial(receiver_listen_addr).unwrap();

        pool.run_until(async move {
            loop {
                match sender.next().await.unwrap() {
                    SwarmEvent::Behaviour(PerfEvent::PerfRunDone(duration, _transfered)) => {
                        if duration < Duration::from_secs(10) {
                            panic!("Expected test to run at least 10 seconds.")
                        }

                        if duration > Duration::from_secs(11) {
                            panic!("Expected test to run roughly 10 seconds.")
                        }

                        break;
                    }
                    _ => {}
                }
            }
        });
    }
}<|MERGE_RESOLUTION|>--- conflicted
+++ resolved
@@ -15,7 +15,7 @@
     },
     dns, identity, noise,
     plaintext::PlainText2Config,
-    quic::{Config as QuicConfig, QuicTransport},
+    quic::{async_std::Transport as QuicTransport, Config as QuicConfig},
     tcp, yamux, PeerId,
 };
 
@@ -159,18 +159,9 @@
             .map(|(peer, muxer), _| (peer, StreamMuxerBox::new(muxer)))
     };
 
-<<<<<<< HEAD
     let quic_transport = {
-        let config = QuicConfig::new(&keypair).unwrap();
+        let config = QuicConfig::new(&keypair);
         QuicTransport::new(config)
-=======
-    let transport = if in_memory {
-        EitherTransport::Left(MemoryTransport::new())
-    } else {
-        EitherTransport::Right(block_on(dns::DnsConfig::system(
-            tcp::async_io::Transport::new(tcp::Config::new().nodelay(true)),
-        ))?)
->>>>>>> c23a7cc4
     };
 
     Ok(OrTransport::new(quic_transport, tcp_transport)
