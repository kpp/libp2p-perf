--- conflicted
+++ resolved
@@ -3,16 +3,12 @@
 mod protocol;
 
 pub use behaviour::{Perf, PerfEvent};
-use either::Either;
+use futures::future::Either;
 use futures::executor::block_on;
 
 use libp2p::{
     core::{
         self,
-<<<<<<< HEAD
-        either::EitherOutput,
-=======
->>>>>>> 23bf84db
         muxing::StreamMuxerBox,
         transport::{choice::OrTransport, Transport},
         upgrade::{InboundUpgradeExt, OptionalUpgrade, OutboundUpgradeExt, SelectUpgrade},
@@ -150,20 +146,13 @@
             .upgrade(core::upgrade::Version::V1Lazy)
             .authenticate(
                 tcp_transport_security_config
-                    .map_inbound(move |result| match result {
-                        EitherOutput::First((peer_id, o)) => (peer_id, EitherOutput::First(o)),
-                        EitherOutput::Second((peer_id, o)) => (peer_id, EitherOutput::Second(o)),
-                    })
-                    .map_outbound(move |result| match result {
-                        EitherOutput::First((peer_id, o)) => (peer_id, EitherOutput::First(o)),
-                        EitherOutput::Second((peer_id, o)) => (peer_id, EitherOutput::Second(o)),
-                    }),
+                    .map_inbound(move |result| result.factor_first())
+                    .map_outbound(move |result| result.factor_first()),
             )
             .multiplex(yamux_config)
             .map(|(peer, muxer), _| (peer, StreamMuxerBox::new(muxer)))
     };
 
-<<<<<<< HEAD
     let quic_transport = {
         let config = QuicConfig::new(&keypair);
         QuicTransport::new(config)
@@ -171,28 +160,9 @@
 
     Ok(OrTransport::new(quic_transport, tcp_transport)
         .map(|either_output, _| match either_output {
-            EitherOutput::First((peer_id, muxer)) => (peer_id, StreamMuxerBox::new(muxer)),
-            EitherOutput::Second((peer_id, muxer)) => (peer_id, StreamMuxerBox::new(muxer)),
+            Either::Left((peer_id, muxer)) => (peer_id, StreamMuxerBox::new(muxer)),
+            Either::Right((peer_id, muxer)) => (peer_id, StreamMuxerBox::new(muxer)),
         })
-=======
-    let transport = if in_memory {
-        Either::Left(MemoryTransport::new())
-    } else {
-        Either::Right(block_on(dns::DnsConfig::system(
-            tcp::async_io::Transport::new(tcp::Config::new().nodelay(true)),
-        ))?)
-    };
-
-    Ok(transport
-        .upgrade(core::upgrade::Version::V1)
-        .authenticate(
-            transport_security_config
-                .map_inbound(move |result| result.factor_first())
-                .map_outbound(move |result| result.factor_first()),
-        )
-        .multiplex(yamux_config)
-        .map(|(peer, muxer), _| (peer, StreamMuxerBox::new(muxer)))
->>>>>>> 23bf84db
         .boxed())
 }
 
