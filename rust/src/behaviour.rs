--- conflicted
+++ resolved
@@ -39,42 +39,16 @@
         peer_id: &PeerId,
         _: &ConnectionId,
         connected_point: &ConnectedPoint,
-<<<<<<< HEAD
-        _: Option<&Vec<Multiaddr>>,
-        _: usize,
-=======
         _failed_addresses: Option<&Vec<Multiaddr>>,
         _other_established: usize,
->>>>>>> c23a7cc4
     ) {
         if connected_point.is_dialer() {
-            self.outbox.push(NetworkBehaviourAction::NotifyHandler {
-                peer_id: *peer_id,
-                event: PerfHandlerIn::StartPerf,
-                handler: NotifyHandler::Any,
-            })
-        };
-<<<<<<< HEAD
-
-        if matches!(direction, Direction::Outgoing) {
             self.outbox.push(NetworkBehaviourAction::NotifyHandler {
                 peer_id: peer_id.clone(),
                 event: PerfHandlerIn::StartPerf,
                 handler: NotifyHandler::Any,
             })
         }
-    }
-
-    fn inject_connection_closed(
-        &mut self,
-        _: &PeerId,
-        _: &ConnectionId,
-        _: &ConnectedPoint,
-        _handler: PerfHandler,
-        _: usize,
-    ) {
-=======
->>>>>>> c23a7cc4
     }
 
     fn inject_event(
