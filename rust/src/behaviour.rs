--- conflicted
+++ resolved
@@ -72,32 +72,6 @@
         }
     }
 
-<<<<<<< HEAD
-    fn inject_dial_failure(
-        &mut self,
-        _peer_id: Option<PeerId>,
-        _handler: PerfHandler,
-        error: &DialError,
-    ) {
-        panic!("inject dial failure: {:?}", error);
-    }
-
-    fn inject_new_listen_addr(&mut self, _: ListenerId, _addr: &Multiaddr) {}
-
-    fn inject_expired_listen_addr(&mut self, _: ListenerId, _addr: &Multiaddr) {}
-
-    fn inject_new_external_addr(&mut self, _addr: &Multiaddr) {}
-
-    fn inject_listener_error(&mut self, _id: ListenerId, err: &(dyn std::error::Error + 'static)) {
-        panic!("listener error {:?}", err);
-    }
-
-    fn inject_listener_closed(&mut self, _id: ListenerId, reason: Result<(), &std::io::Error>) {
-        panic!("listener closed {:?}", reason);
-    }
-
-=======
->>>>>>> 23bf84db
     fn poll(
         &mut self,
         _cx: &mut Context,
