--- conflicted
+++ resolved
@@ -11,21 +11,12 @@
 	"time"
 
 	"github.com/libp2p/go-libp2p"
-<<<<<<< HEAD
-	"github.com/libp2p/go-libp2p-core/crypto"
-	"github.com/libp2p/go-libp2p-core/network"
-	"github.com/libp2p/go-libp2p-core/peer"
-	"github.com/libp2p/go-libp2p-core/peerstore"
-	noise "github.com/libp2p/go-libp2p-noise"
-	quic "github.com/libp2p/go-libp2p-quic-transport"
-=======
+	"github.com/libp2p/go-libp2p/p2p/transport/quic"
 	"github.com/libp2p/go-libp2p/core/crypto"
 	"github.com/libp2p/go-libp2p/core/network"
 	"github.com/libp2p/go-libp2p/core/peer"
 	"github.com/libp2p/go-libp2p/core/peerstore"
 	noise "github.com/libp2p/go-libp2p/p2p/security/noise"
-	yamux "github.com/libp2p/go-libp2p/p2p/muxer/yamux"
->>>>>>> c23a7cc4
 	ma "github.com/multiformats/go-multiaddr"
 )
 
@@ -67,7 +58,7 @@
 		}
 	}
 
-	transport, err := quic.NewTransport(priv, nil, nil)
+	transport, err := libp2pquic.NewTransport(priv, nil, nil, nil)
 	if err != nil {
 		panic(err)
 	}
@@ -85,13 +76,9 @@
 		opts = append(opts, libp2p.NoSecurity)
 	}
 
-<<<<<<< HEAD
 	ctx := context.Background()
 	ctx, cancelLibp2p := context.WithCancel(ctx)
-	basicHost, err := libp2p.New(ctx, opts...)
-=======
 	basicHost, err := libp2p.New(opts...)
->>>>>>> c23a7cc4
 	if err != nil {
 		panic(err)
 	}
